
# ****************************************************************************
# Copyright 2023 Technology Innovation Institute
# 
# This program is free software: you can redistribute it and/or modify
# it under the terms of the GNU General Public License as published by
# the Free Software Foundation, either version 3 of the License, or
# (at your option) any later version.
# 
# This program is distributed in the hope that it will be useful,
# but WITHOUT ANY WARRANTY; without even the implied warranty of
# MERCHANTABILITY or FITNESS FOR A PARTICULAR PURPOSE.  See the
# GNU General Public License for more details.
# 
# You should have received a copy of the GNU General Public License
# along with this program.  If not, see <https://www.gnu.org/licenses/>.
# ****************************************************************************


from copy import deepcopy

from sage.all import ZZ
from sage.matrix.constructor import Matrix
from sage.structure.sequence import Sequence
from sage.modules.free_module_element import vector
from sage.rings.finite_rings.finite_field_constructor import FiniteField
from sage.rings.polynomial.polynomial_ring_constructor import PolynomialRing

from claasp.cipher_modules.models.milp.utils.generate_inequalities_for_wordwise_truncated_mds_matrices import \
    update_dictionary_that_contains_wordwise_truncated_mds_inequalities, \
    output_dictionary_that_contains_wordwise_truncated_mds_inequalities, \
    delete_dictionary_that_contains_wordwise_truncated_mds_inequalities
from claasp.cipher_modules.models.milp.utils.utils import espresso_pos_to_constraints
from claasp.input import Input
from claasp.component import Component, free_input
from claasp.utils.utils import int_to_poly
from claasp.components.linear_layer_component import LinearLayer
from claasp.cipher_modules.component_analysis_tests import binary_matrix_of_linear_component, branch_number, has_maximal_branch_number


def add_xor_components(word_size, output_id_link_1, output_id_link_2, output_size, list_of_xor_components):
    for i in range(output_size // word_size):
        input_id_link = [output_id_link_1, output_id_link_2,
                         f'output_xor_{output_id_link_1}_{output_id_link_2}']
        input_bit_positions = [[] for _ in range(3)]
        for index in range(word_size):
            for m in range(3):
                input_bit_positions[m].append(i * word_size + index)
        input_bit_positions = [x for x in input_bit_positions if x != []]
        input_len = 0
        for input_bit in input_bit_positions:
            input_len += len(input_bit)
        component_input = Input(input_len, input_id_link, input_bit_positions)
        xor_component = Component("", "word_operation", component_input, input_len, ['XOR', 3])
        list_of_xor_components.append(xor_component)


def calculate_input_bit_positions(word_size, word_index, input_name_1, input_name_2,
                                  new_input_bit_positions_1, new_input_bit_positions_2):
    input_bit_positions = [[] for _ in range(3)]
    if input_name_1 != input_name_2:
        input_bit_positions[0] = [int(new_input_bit_positions_1) * word_size + index
                                  for index in range(word_size)]
        input_bit_positions[1] = [word_index * word_size + index for index in range(word_size)]
        input_bit_positions[2] = [int(new_input_bit_positions_2) * word_size + index
                                  for index in range(word_size)]
    else:
        input_bit_positions[0] = [int(new_input_bit_positions_1) * word_size + index
                                  for index in range(word_size)]
        input_bit_positions[0] += [int(new_input_bit_positions_2) * word_size + index
                                   for index in range(word_size)]
        input_bit_positions[1] = [word_index * word_size + index for index in range(word_size)]

    return input_bit_positions


def cp_get_all_inputs(word_size, input_bit_positions, input_id_link, numb_of_inp):
    all_inputs = []
    for i in range(numb_of_inp):
        for j in range(len(input_bit_positions[i]) // word_size):
            all_inputs.append(f'{input_id_link[i]}'
                              f'[{input_bit_positions[i][j * word_size] // word_size}]')

    return all_inputs


class MixColumn(LinearLayer):
    def __init__(self, current_round_number, current_round_number_of_components, input_id_links,
                 input_bit_positions, output_bit_size, description):
        super().__init__(current_round_number, current_round_number_of_components, input_id_links,
                         input_bit_positions, output_bit_size, description)
        self._id = f'mix_column_{current_round_number}_{current_round_number_of_components}'
        self._type = 'mix_column'

    def _cp_add_declarations_and_constraints(self, word_size, mix_column_mant, list_of_xor_components,
                                             cp_constraints, cp_declarations, mix_column_name):
        for component_mix in mix_column_mant:
            variables, constraints = self._cp_create_component(word_size, component_mix, mix_column_name,
                                                               list_of_xor_components)
            cp_declarations.extend(variables)
            cp_constraints.extend(constraints)

    def _cp_build_truncated_table(self, word_size):
        """
        Return a model that generates the list of possible input/output couples for the given MIX COLUMN for CP.

        INPUT:

        - ``word_size`` -- **integer**; the size of the word

        EXAMPLES::

            sage: from claasp.ciphers.block_ciphers.aes_block_cipher import AESBlockCipher
            sage: from claasp.cipher_modules.models.cp.cp_model import CpModel
            sage: aes = AESBlockCipher(number_of_rounds=3)
            sage: cp = CpModel(aes)
            sage: mix_column_component = aes.component_from(0, 21)
            sage: mix_column_component._cp_build_truncated_table(cp.word_size)
            'array[0..93, 1..8] of int: mix_column_truncated_table_mix_column_0_21 = array2d(0..93, 1..8, [0,0,0,0,0,0,0,0,0,0,0,1,1,1,1,1,0,0,1,0,1,1,1,1,0,0,1,1,0,1,1,1,0,0,1,1,1,0,1,1,0,0,1,1,1,1,0,1,0,0,1,1,1,1,1,0,0,0,1,1,1,1,1,1,0,1,0,0,1,1,1,1,0,1,0,1,0,1,1,1,0,1,0,1,1,0,1,1,0,1,0,1,1,1,0,1,0,1,0,1,1,1,1,0,0,1,0,1,1,1,1,1,0,1,1,0,0,1,1,1,0,1,1,0,1,0,1,1,0,1,1,0,1,1,0,1,0,1,1,0,1,1,1,0,0,1,1,0,1,1,1,1,0,1,1,1,0,0,1,1,0,1,1,1,0,1,0,1,0,1,1,1,0,1,1,0,0,1,1,1,0,1,1,1,0,1,1,1,1,0,0,1,0,1,1,1,1,0,1,0,0,1,1,1,1,0,1,1,0,1,1,1,1,1,0,0,0,1,1,1,1,1,0,1,0,1,1,1,1,1,1,0,0,1,1,1,1,1,1,1,1,0,0,0,1,1,1,1,1,0,0,1,0,1,1,1,1,0,0,1,1,0,1,1,1,0,0,1,1,1,0,1,1,0,0,1,1,1,1,0,1,0,0,1,1,1,1,1,1,0,1,0,0,1,1,1,1,0,1,0,1,0,1,1,1,0,1,0,1,1,0,1,1,0,1,0,1,1,1,0,1,0,1,0,1,1,1,1,1,0,1,1,0,0,1,1,1,0,1,1,0,1,0,1,1,0,1,1,0,1,1,0,1,0,1,1,0,1,1,1,1,0,1,1,1,0,0,1,1,0,1,1,1,0,1,0,1,0,1,1,1,0,1,1,1,0,1,1,1,1,0,0,1,0,1,1,1,1,0,1,1,0,1,1,1,1,1,0,1,0,1,1,1,1,1,1,1,1,0,0,0,1,1,1,1,1,0,0,1,0,1,1,1,1,0,0,1,1,0,1,1,1,0,0,1,1,1,0,1,1,0,0,1,1,1,1,1,1,0,1,0,0,1,1,1,1,0,1,0,1,0,1,1,1,0,1,0,1,1,0,1,1,0,1,0,1,1,1,1,1,0,1,1,0,0,1,1,1,0,1,1,0,1,0,1,1,0,1,1,0,1,1,1,1,0,1,1,1,0,0,1,1,0,1,1,1,0,1,1,1,0,1,1,1,1,0,1,1,0,1,1,1,1,1,1,1,1,0,0,0,1,1,1,1,1,0,0,1,0,1,1,1,1,0,0,1,1,0,1,1,1,0,0,1,1,1,1,1,1,0,1,0,0,1,1,1,1,0,1,0,1,0,1,1,1,0,1,0,1,1,1,1,1,0,1,1,0,0,1,1,1,0,1,1,0,1,1,1,1,0,1,1,1,0,1,1,1,0,1,1,1,1,1,1,1,1,0,0,0,1,1,1,1,1,0,0,1,0,1,1,1,1,0,0,1,1,1,1,1,1,0,1,0,0,1,1,1,1,0,1,0,1,1,1,1,1,0,1,1,0,1,1,1,1,0,1,1,1,1,1,1,1,1,0,0,0,1,1,1,1,1,0,0,1,1,1,1,1,1,0,1,0,1,1,1,1,1,0,1,1,1,1,1,1,1,1,0,0,1,1,1,1,1,1,0,1,1,1,1,1,1,1,1,0,1,1,1,1,1,1,1,1]);'
        """
        input_size = int(self.input_bit_size)
        output_size = int(self.output_bit_size)
        output_id_link = self.id
        branch = branch_number(self, 'differential', 'word')
        total_size = (input_size + output_size) // word_size
        table_items = ''
        solutions = 0
        for i in range(2 ** total_size):
            binary_i = f'{i:0{total_size}b}'
            bit_sum = sum(int(x) for x in binary_i)
            if bit_sum == 0 or bit_sum >= branch:
                table_items += binary_i
                solutions += 1
        table = ','.join(table_items)
        mix_column_table = f'array[0..{solutions - 1}, 1..{total_size}] of int: ' \
                           f'mix_column_truncated_table_{output_id_link} = ' \
                           f'array2d(0..{solutions - 1}, 1..{total_size}, [{table}]);'

        return mix_column_table

    def _cp_create_component(self, word_size, component, mix_column_name, list_of_xor_components):
        """
        Create a new MIX COLUMN component which input/output is the sum of the inputs/outputs of two MIX COLUMNS for CP.

        INPUT:

        - ``word_size`` -- **integer**; the size of the word
        - ``component`` -- **Component object**; the second mix column component from the Cipher
        - ``mix_column_name`` -- **string**; the name of the mix_column component to which the truncated table will refer
        - ``list_of_xor_components`` -- **list of objects**; the list of the xor components of the cipher

        EXAMPLES::

            sage: from claasp.ciphers.block_ciphers.aes_block_cipher import AESBlockCipher
            sage: from claasp.cipher_modules.models.cp.cp_model import CpModel
            sage: aes = AESBlockCipher(number_of_rounds=3)
            sage: cp = CpModel(aes)
            sage: mix_column_component_1 = aes.component_from(0, 21)
            sage: mix_column_component_2 = aes.component_from(0, 22)
            sage: mix_column_component_1._cp_create_component(cp.word_size, mix_column_component_2, 1, cp.list_of_xor_components)
            (['array[0..3] of var 0..1: input_xor_mix_column_0_22_mix_column_0_21;',
              'array[0..3] of var 0..1: output_xor_mix_column_0_22_mix_column_0_21;'],
             ['constraint table([input_xor_mix_column_0_22_mix_column_0_21[s]|s in 0..3]++[output_xor_mix_column_0_22_mix_column_0_21[s]|s in 0..3],mix_column_truncated_table_1);'])
        """
        cp_declarations = []
        cp_constraints = []
        if component.description[0] != self.description[0]:
            return cp_declarations, cp_constraints

        input_id_link_1 = component.input_id_links
        all_inputs_1 = cp_get_all_inputs(word_size, component.input_bit_positions, input_id_link_1,
                                         len(input_id_link_1))
        input_id_link_2 = self.input_id_links
        all_inputs_2 = cp_get_all_inputs(word_size, self.input_bit_positions, input_id_link_2,
                                         len(input_id_link_2))
        input_size = int(component.input_bit_size)
        output_id_link_1 = component.id
        output_id_link_2 = self.id
        cp_declarations.append(
            f'array[0..{(input_size - 1) // word_size}] of var 0..1: input_xor_{output_id_link_1}_{output_id_link_2};')
        cp_declarations.append(
            f'array[0..{(input_size - 1) // word_size}] of var 0..1: output_xor_{output_id_link_1}_{output_id_link_2};')
        for word_index in range(input_size // word_size):
            input_id_link = []
            divide_1 = all_inputs_1[word_index].partition('[')
            input_name_1 = divide_1[0]
            new_input_bit_positions_1 = divide_1[2][:-1]
            divide_2 = all_inputs_2[word_index].partition('[')
            input_name_2 = divide_2[0]
            new_input_bit_positions_2 = divide_2[2][:-1]
            if all_inputs_1[word_index] == all_inputs_2[word_index]:
                input_bit_positions = [[] for _ in range(3)]
                cp_constraints.append(
                    f'constraint input_xor_{output_id_link_1}_{output_id_link_2}[{word_index}] = 0')
            else:
                input_id_link.append(input_name_1)
                input_id_link.append(f'input_xor_{output_id_link_1}_{output_id_link_2}')
                if input_name_1 != input_name_2:
                    input_id_link.append(input_name_2)
                input_bit_positions = calculate_input_bit_positions(word_size, word_index,
                                                                    input_name_1, input_name_2,
                                                                    new_input_bit_positions_1,
                                                                    new_input_bit_positions_2)
            input_bit_positions = [x for x in input_bit_positions if x != []]
            input_len = 0
            for input_bit in input_bit_positions:
                input_len += len(input_bit)
            component_input = Input(input_len, input_id_link, input_bit_positions)
            xor_component = Component("", "word_operation", component_input, input_len, ['XOR', 3])
            list_of_xor_components.append(xor_component)
        new_constraint = 'constraint table('
        new_constraint += f'[input_xor_{output_id_link_1}_{output_id_link_2}[s]|s in ' \
                          f'0..{(input_size - 1) // word_size}]++'
        new_constraint += f'[output_xor_{output_id_link_1}_{output_id_link_2}[s]|s in ' \
                          f'0..{(input_size - 1) // word_size}]'
        new_constraint += f',mix_column_truncated_table_{mix_column_name});'
        cp_constraints.append(new_constraint)
        output_size = int(component.output_bit_size)
        add_xor_components(word_size, output_id_link_1, output_id_link_2, output_size, list_of_xor_components)

        return cp_declarations, cp_constraints

    def algebraic_polynomials(self, model):
        """
        Return a list of polynomials for MIX COLUMN operation.

        INPUT:

        - ``model`` -- **model object**; a model instance

        EXAMPLES::

            sage: from claasp.ciphers.block_ciphers.midori_block_cipher import MidoriBlockCipher
            sage: from claasp.cipher_modules.models.algebraic.algebraic_model import AlgebraicModel
            sage: midori = MidoriBlockCipher(number_of_rounds=16)
            sage: mix_column = midori.get_component_from_id("mix_column_0_20")
            sage: mix_column.algebraic_polynomials(AlgebraicModel(midori))
            [mix_column_0_20_x0 + mix_column_0_20_y0,
             mix_column_0_20_x1 + mix_column_0_20_y1,
             mix_column_0_20_x2 + mix_column_0_20_y2,
             ...
             mix_column_0_20_y61^2 + mix_column_0_20_y61,
             mix_column_0_20_y62^2 + mix_column_0_20_y62,
             mix_column_0_20_y63^2 + mix_column_0_20_y63]
        """
        ninputs = self.input_bit_size
        noutputs = self.output_bit_size

        deg_of_extension = self.description[2]
        if self.description[1] != 0:
            coefficient_vector = ZZ(self.description[1]).digits(base=2)
            E = FiniteField(2 ** deg_of_extension, name='Z', modulus=coefficient_vector)
        else:
            E = FiniteField(2 ** deg_of_extension)

        init_matrix = self.description[0]
        M = Matrix(E, [[E.fetch_int(value) for value in row] for row in init_matrix])

        ninput_words = M.ncols()
        noutput_words = M.nrows()

        var_names_X = [f"X{i}" for i in range(ninput_words)]
        var_names_Y = [f"Y{i}" for i in range(noutput_words)]
        P = PolynomialRing(E, ninput_words + noutput_words, var_names_X + var_names_Y)
        X = vector(P, [P(Xi) for Xi in var_names_X])
        Y = vector(P, [P(Yi) for Yi in var_names_Y])

        F = Sequence((M * X).list()[i] + Y[i] for i in range(noutput_words)).weil_restriction()

        input_vars = [self.id + '_' + model.input_postfix + str(i) for i in range(ninputs)]
        output_vars = [self.id + '_' + model.output_postfix + str(i) for i in range(noutputs)]
        ring_R = F.ring().change_ring(names=input_vars + output_vars)

        polynomials = [ring_R(f) for f in F]

        return polynomials

    def cms_constraints(self):
        """
        Return a list of variables and a list of clauses for MIX COLUMN in CMS CIPHER model.

        .. SEEALSO::

            :ref:`sat-standard` for the format.

        INPUT:

        - None

        EXAMPLES::

            sage: from claasp.ciphers.block_ciphers.midori_block_cipher import MidoriBlockCipher
            sage: midori = MidoriBlockCipher(number_of_rounds=3)
            sage: mix_column_component = midori.component_from(0, 23)
            sage: mix_column_component.cms_constraints()
            (['mix_column_0_23_0',
              'mix_column_0_23_1',
              'mix_column_0_23_2',
              ...
              '-mix_column_0_23_15 -mix_column_0_20_35 mix_column_0_20_39 -mix_column_0_20_43',
              '-mix_column_0_23_15 mix_column_0_20_35 -mix_column_0_20_39 -mix_column_0_20_43',
              'mix_column_0_23_15 -mix_column_0_20_35 -mix_column_0_20_39 -mix_column_0_20_43'])
        """
        return self.sat_constraints()

    def cms_xor_differential_propagation_constraints(self, model):
        return self.cms_constraints()

    def cms_xor_linear_mask_propagation_constraints(self, model=None):
        return self.sat_xor_linear_mask_propagation_constraints()

    def cp_constraints(self):
        """
        Return lists of declarations and constraints for MIX COLUMN component for the CP cipher model.

        INPUT:

        - None

        EXAMPLES::

            sage: from claasp.ciphers.block_ciphers.aes_block_cipher import AESBlockCipher
            sage: aes = AESBlockCipher(number_of_rounds=3)
            sage: mix_column_component = aes.component_from(0, 21)
            sage: mix_column_component.cp_constraints()
            ([],
             ['constraint mix_column_0_21[0] = (rot_0_17[1] + rot_0_18[0] + rot_0_18[1] + rot_0_19[0] + rot_0_20[0]) mod 2;',
              ...
              'constraint mix_column_0_21[31] = (rot_0_17[0] + rot_0_17[7] + rot_0_18[7] + rot_0_19[7] + rot_0_20[0]) mod 2;'])
        """
        matrix = binary_matrix_of_linear_component(self)
        matrix_transposed = [[matrix[i][j] for i in range(matrix.nrows())]
                             for j in range(matrix.ncols())]
        original_description = deepcopy(self.description)
        self.set_description(matrix_transposed)
        cp_declarations, cp_constraints = super().cp_constraints()
        self.set_description(original_description)

        return cp_declarations, cp_constraints

    def cp_deterministic_truncated_xor_differential_constraints(self, inverse=False):
        r"""
        Return lists declarations and constraints for MIX COLUMN component for the CP deterministic truncated xor differential model.

        INPUT:

        - ``inverse`` -- **boolean** (default: `False`)

        EXAMPLES::

            sage: from claasp.ciphers.block_ciphers.aes_block_cipher import AESBlockCipher
            sage: aes = AESBlockCipher(number_of_rounds=3)
            sage: mix_column_component = aes.component_from(0, 21)
            sage: mix_column_component.cp_deterministic_truncated_xor_differential_constraints()
            ([],
             ['constraint if ((rot_0_17[1] < 2) /\\ (rot_0_18[0] < 2) /\\ (rot_0_18[1] < 2) /\\ (rot_0_19[0] < 2) /\\ (rot_0_20[0]< 2)) then mix_column_0_21[0] = (rot_0_17[1] + rot_0_18[0] + rot_0_18[1] + rot_0_19[0] + rot_0_20[0]) mod 2 else mix_column_0_21[0] = 2 endif;',
               ...
              'constraint if ((rot_0_17[0] < 2) /\\ (rot_0_17[7] < 2) /\\ (rot_0_18[7] < 2) /\\ (rot_0_19[7] < 2) /\\ (rot_0_20[0]< 2)) then mix_column_0_21[31] = (rot_0_17[0] + rot_0_17[7] + rot_0_18[7] + rot_0_19[7] + rot_0_20[0]) mod 2 else mix_column_0_21[31] = 2 endif;'])
        """
        matrix = binary_matrix_of_linear_component(self)
        matrix_transposed = [[matrix[i][j] for i in range(matrix.nrows())]
                             for j in range(matrix.ncols())]
        original_description = deepcopy(self.description)
        self.set_description(matrix_transposed)
        cp_declarations, cp_constraints = super().cp_deterministic_truncated_xor_differential_constraints()
        self.set_description(original_description)

        return cp_declarations, cp_constraints

    def cp_deterministic_truncated_xor_differential_trail_constraints(self):
        return self.cp_deterministic_truncated_xor_differential_constraints()

    def cp_xor_differential_propagation_first_step_constraints(self, model):
        """
        Return declarations and constraints for MIX COLUMN component for the CP xor differential first step model.

        INPUT:

        - ``model`` -- **model object**; a model instance

        EXAMPLES::

            sage: from claasp.ciphers.block_ciphers.aes_block_cipher import AESBlockCipher
            sage: from claasp.cipher_modules.models.cp.cp_model import CpModel
            sage: aes = AESBlockCipher(number_of_rounds=3)
            sage: cp = CpModel(aes)
            sage: mix_column_component = aes.component_from(0, 21)
            sage: mix_column_component.cp_xor_differential_propagation_first_step_constraints(cp)
            (['array[0..3] of var 0..1: mix_column_0_21;',
              'array[0..93, 1..8] of int: mix_column_truncated_table_mix_column_0_21 = array2d(0..93, 1..8, [0,0,0,0,0,0,0,0,0,0,0,1,1,1,1,1,0,0,1,0,1,1,1,1,0,0,1,1,0,1,1,1,0,0,1,1,1,0,1,1,0,0,1,1,1,1,0,1,0,0,1,1,1,1,1,0,0,0,1,1,1,1,1,1,0,1,0,0,1,1,1,1,0,1,0,1,0,1,1,1,0,1,0,1,1,0,1,1,0,1,0,1,1,1,0,1,0,1,0,1,1,1,1,0,0,1,0,1,1,1,1,1,0,1,1,0,0,1,1,1,0,1,1,0,1,0,1,1,0,1,1,0,1,1,0,1,0,1,1,0,1,1,1,0,0,1,1,0,1,1,1,1,0,1,1,1,0,0,1,1,0,1,1,1,0,1,0,1,0,1,1,1,0,1,1,0,0,1,1,1,0,1,1,1,0,1,1,1,1,0,0,1,0,1,1,1,1,0,1,0,0,1,1,1,1,0,1,1,0,1,1,1,1,1,0,0,0,1,1,1,1,1,0,1,0,1,1,1,1,1,1,0,0,1,1,1,1,1,1,1,1,0,0,0,1,1,1,1,1,0,0,1,0,1,1,1,1,0,0,1,1,0,1,1,1,0,0,1,1,1,0,1,1,0,0,1,1,1,1,0,1,0,0,1,1,1,1,1,1,0,1,0,0,1,1,1,1,0,1,0,1,0,1,1,1,0,1,0,1,1,0,1,1,0,1,0,1,1,1,0,1,0,1,0,1,1,1,1,1,0,1,1,0,0,1,1,1,0,1,1,0,1,0,1,1,0,1,1,0,1,1,0,1,0,1,1,0,1,1,1,1,0,1,1,1,0,0,1,1,0,1,1,1,0,1,0,1,0,1,1,1,0,1,1,1,0,1,1,1,1,0,0,1,0,1,1,1,1,0,1,1,0,1,1,1,1,1,0,1,0,1,1,1,1,1,1,1,1,0,0,0,1,1,1,1,1,0,0,1,0,1,1,1,1,0,0,1,1,0,1,1,1,0,0,1,1,1,0,1,1,0,0,1,1,1,1,1,1,0,1,0,0,1,1,1,1,0,1,0,1,0,1,1,1,0,1,0,1,1,0,1,1,0,1,0,1,1,1,1,1,0,1,1,0,0,1,1,1,0,1,1,0,1,0,1,1,0,1,1,0,1,1,1,1,0,1,1,1,0,0,1,1,0,1,1,1,0,1,1,1,0,1,1,1,1,0,1,1,0,1,1,1,1,1,1,1,1,0,0,0,1,1,1,1,1,0,0,1,0,1,1,1,1,0,0,1,1,0,1,1,1,0,0,1,1,1,1,1,1,0,1,0,0,1,1,1,1,0,1,0,1,0,1,1,1,0,1,0,1,1,1,1,1,0,1,1,0,0,1,1,1,0,1,1,0,1,1,1,1,0,1,1,1,0,1,1,1,0,1,1,1,1,1,1,1,1,0,0,0,1,1,1,1,1,0,0,1,0,1,1,1,1,0,0,1,1,1,1,1,1,0,1,0,0,1,1,1,1,0,1,0,1,1,1,1,1,0,1,1,0,1,1,1,1,0,1,1,1,1,1,1,1,1,0,0,0,1,1,1,1,1,0,0,1,1,1,1,1,1,0,1,0,1,1,1,1,1,0,1,1,1,1,1,1,1,1,0,0,1,1,1,1,1,1,0,1,1,1,1,1,1,1,1,0,1,1,1,1,1,1,1,1]);'],
             ['constraint table([rot_0_17[0]]++[rot_0_18[0]]++[rot_0_19[0]]++[rot_0_20[0]]++[mix_column_0_21[0]]++[mix_column_0_21[1]]++[mix_column_0_21[2]]++[mix_column_0_21[3]], mix_column_truncated_table_mix_column_0_21);'])
        """
        output_size = int(self.output_bit_size)
        input_id_link = self.input_id_links
        output_id_link = self.id
        input_bit_positions = self.input_bit_positions
        description = self.description
        numb_of_inp = len(input_id_link)
        all_inputs = []
        mix_column_name = output_id_link
        number_of_mix = 0
        is_mix = False
        additional_constraint = 'no'
        for i in range(numb_of_inp):
            for j in range(len(input_bit_positions[i]) // model.word_size):
                all_inputs.append(
                    f'{input_id_link[i]}[{input_bit_positions[i][j * model.word_size] // model.word_size}]')
            rem = len(input_bit_positions[i]) % model.word_size
            if rem != 0:
                rem = model.word_size - (len(input_bit_positions[i]) % model.word_size)
                all_inputs.append(f'{output_id_link}_i[{number_of_mix}]')
                number_of_mix += 1
                is_mix = True
                l = 1
                while rem > 0:
                    length = len(input_bit_positions[i + l])
                    del input_bit_positions[i + l][0:rem]
                    rem -= length
                    l += 1
        cp_declarations = []
        if is_mix:
            cp_declarations.append(f'array[0..{number_of_mix - 1}] of var 0..1: {output_id_link}_i;')
        cp_declarations.append(f'array[0..{(output_size - 1) // model.word_size}] of var 0..1: {output_id_link};')
        already_in = False
        for mant in model.mix_column_mant:
            if description == mant.description:
                already_in = True
                mix_column_name = mant.id
                break
        if not already_in:
            cp_declarations.append(self._cp_build_truncated_table(model.word_size))
        table_inputs = '++'.join([f'[{input_}]' for input_ in all_inputs])
        table_outputs = '++'.join([f'[{output_id_link}[{i}]]' for i in range(output_size // model.word_size)])
        new_constraint = f'constraint table({table_inputs}++{table_outputs}, ' \
                         f'mix_column_truncated_table_{mix_column_name});'
        cp_constraints = [new_constraint]
        if additional_constraint == 'yes':
            self._cp_add_declarations_and_constraints(model.word_size, model.mix_column_mant,
                                                      model.list_of_xor_components, cp_constraints,
                                                      cp_declarations, mix_column_name)
        model.mix_column_mant.append(self)
        result = cp_declarations, cp_constraints

        return result

    def cp_xor_differential_propagation_constraints(self, model):
        return self.cp_constraints()

    def cp_xor_linear_mask_propagation_constraints(self, model=None):
        """
        Return lists of declarations and constraints for MIX COLUMN component for the CP xor linear model.

        INPUT:

        - ``model`` -- **model object** (default: `None`); a model instance

        EXAMPLES::

            sage: from claasp.ciphers.block_ciphers.aes_block_cipher import AESBlockCipher
            sage: aes = AESBlockCipher(number_of_rounds=3)
            sage: mix_column_component = aes.component_from(0, 21)
            sage: mix_column_component.cp_xor_linear_mask_propagation_constraints()
            (['array[0..31] of var 0..1:mix_column_0_21_i;',
              'array[0..31] of var 0..1:mix_column_0_21_o;'],
             ['constraint mix_column_0_21_i[0]=(mix_column_0_21_o[1]+mix_column_0_21_o[2]+mix_column_0_21_o[3]+mix_column_0_21_o[8]+mix_column_0_21_o[9]+mix_column_0_21_o[11]+mix_column_0_21_o[16]+mix_column_0_21_o[18]+mix_column_0_21_o[19]+mix_column_0_21_o[24]+mix_column_0_21_o[27]) mod 2;',
              ...
              'constraint mix_column_0_21_i[31]=(mix_column_0_21_o[0]+mix_column_0_21_o[2]+mix_column_0_21_o[7]+mix_column_0_21_o[9]+mix_column_0_21_o[10]+mix_column_0_21_o[15]+mix_column_0_21_o[18]+mix_column_0_21_o[23]+mix_column_0_21_o[24]+mix_column_0_21_o[25]+mix_column_0_21_o[26]) mod 2;'])
        """
        input_size = int(self.input_bit_size)
        output_size = int(self.output_bit_size)
        output_id_link = self.id
        matrix_component = binary_matrix_of_linear_component(self)
        cp_declarations = []
        cp_constraints = []
        matrix = Matrix(FiniteField(2), matrix_component)
        inverse_matrix = matrix.inverse()
        cp_declarations.append(f'array[0..{input_size - 1}] of var 0..1:{output_id_link}_i;')
        cp_declarations.append(f'array[0..{output_size - 1}] of var 0..1:{output_id_link}_o;')
        for i in range(input_size):
            new_constraint = f'constraint {output_id_link}_i[{i}]=('
            for j in range(input_size):
                if inverse_matrix[i][j] == 1:
                    new_constraint = new_constraint + f'{output_id_link}_o[{j}]+'
            new_constraint = new_constraint[:-1] + ') mod 2;'
            cp_constraints.append(new_constraint)
        result = cp_declarations, cp_constraints
        return result

    def get_bit_based_c_code(self, verbosity):
        mix_column_code = []
        self.select_bits(mix_column_code)

        mix_column_code.append('\tmatrix = (uint64_t*[]) {')
        for row in self.description[0]:
            mix_column_code.append(f'\t\t(uint64_t[]) {{{", ".join([str(x) for x in row])}}},')
        mix_column_code.append('\t};')

        mix_column_code.append(
            f'\tBitString* {self.id} = '
            f'MIX_COLUMNS(input, matrix, {self.description[1]}, {self.description[2]});\n')

        if verbosity:
            self.print_values(mix_column_code)

        free_input(mix_column_code)

        return mix_column_code

    def get_bit_based_vectorized_python_code(self, params, convert_output_to_bytes):
        matrix = self.description[0]
        polynomial = self.description[1]
        input_size = self.description[2]
        params_mix_column = ''
        mul_tables = ''
        if polynomial > 0 and polynomial != 257:
            mul_tables = dict()
            F2 = FiniteField(2)['x']
            _modulus = int_to_poly(polynomial, input_size + 1, F2.gen())
            F = FiniteField(pow(2, input_size), name='a', modulus=_modulus)
            for row in matrix:
                for element in row:
                    if element not in mul_tables:
                        mul_tables[element] = [(F.fetch_int(i) * F.fetch_int(element)).integer_representation()
                                               for i in range(2 ** input_size)]
            params_mix_column = [
                f'bit_vector_select_word({self.input_id_links[i]},  {self.input_bit_positions[i]})'
                for i in range(len(self.input_id_links))]

        return [f'  {self.id} = bit_vector_mix_column(bit_vector_CONCAT([{",".join(params_mix_column)} ]), '
                f'{matrix}, {mul_tables}, {input_size})']

    def get_byte_based_vectorized_python_code(self, params):
        matrix = self.description[0]
        polynomial = self.description[1]
        input_size = self.description[2]
        if polynomial > 0 and polynomial != 257:  # check if in 0..2**n-1
            mul_tables = dict()
            F2 = FiniteField(2)['x']
            _modulus = int_to_poly(polynomial, input_size + 1, F2.gen())
            F = FiniteField(pow(2, input_size), name='a', modulus=_modulus)
            for row in matrix:
                for element in row:
                    if element not in mul_tables:
                        mul_tables[element] = [(F.fetch_int(i) * F.fetch_int(element)).integer_representation()
                                               for i in range(2 ** input_size)]
            return [f'  {self.id}=byte_vector_mix_column({params} , {matrix}, {mul_tables})']
        return [f'  {self.id}=byte_vector_mix_column_poly0({params} , {matrix})']

    def milp_constraints(self, model):
        """
        Return lists of variables and constrains modeling a component of type MIX COLUMN for MILP CIPHER model.

        INPUT:

        - ``model`` -- **model object**; a model instance

        EXAMPLES::

            sage: from claasp.ciphers.block_ciphers.aes_block_cipher import AESBlockCipher
            sage: from claasp.cipher_modules.models.milp.milp_model import MilpModel
            sage: aes = AESBlockCipher(number_of_rounds=3)
            sage: milp = MilpModel(aes)
            sage: milp.init_model_in_sage_milp_class()
            sage: mix_column_component = aes.component_from(0, 21)
            sage: variables, constraints = mix_column_component.milp_constraints(milp)
            ...
            sage: variables
            [('x[rot_0_17_0]', x_0),
            ('x[rot_0_17_1]', x_1),
            ...
            ('x[mix_column_0_21_30]', x_62),
            ('x[mix_column_0_21_31]', x_63)]
            sage: constraints[:3]
            [1 <= 1 - x_1 + x_8 + x_9 + x_16 + x_24 + x_32,
             1 <= 1 + x_1 - x_8 + x_9 + x_16 + x_24 + x_32,
             1 <= 1 + x_1 + x_8 - x_9 + x_16 + x_24 + x_32]
        """
        bin_matrix = binary_matrix_of_linear_component(self)
        matrix_transposed = [[bin_matrix[i][j] for i in range(bin_matrix.nrows())]
                             for j in range(bin_matrix.ncols())]
        original_description = deepcopy(self.description)
        self.set_description(matrix_transposed)
        variables, constraints = super().milp_constraints(model)
        self.set_description(original_description)

        return variables, constraints

    def milp_xor_differential_propagation_constraints(self, model):
        return self.milp_constraints(model)

    def milp_xor_linear_mask_propagation_constraints(self, model):
        """
        Return lists of variables and constraints for MIX COLUMN component for MILP xor linear.

        INPUT:

        - ``model`` -- **model object**; a model instance

        EXAMPLES::

            sage: from claasp.ciphers.block_ciphers.skinny_block_cipher import SkinnyBlockCipher
            sage: from claasp.cipher_modules.models.milp.milp_model import MilpModel
            sage: skinny = SkinnyBlockCipher(block_bit_size=128, number_of_rounds=2)
            sage: milp = MilpModel(skinny)
            sage: milp.init_model_in_sage_milp_class()
            sage: mix_column_component = skinny.component_from(0, 31)
            sage: variables, constraints = mix_column_component.milp_xor_linear_mask_propagation_constraints(milp)
            ...
            sage: variables
            [('x[mix_column_0_31_0_i]', x_0),
             ('x[mix_column_0_31_1_i]', x_1),
            ...
             ('x[mix_column_0_31_30_o]', x_62),
             ('x[mix_column_0_31_31_o]', x_63)]
            sage: constraints
            [x_32 == x_24,
             x_33 == x_25,
            ...
            1 <= 3 - x_15 + x_23 - x_31 - x_63,
            1 <= 3 + x_15 - x_23 - x_31 - x_63]
        """
        bin_matrix = binary_matrix_of_linear_component(self)
        matrix_transposed = [[bin_matrix[i][j] for i in range(bin_matrix.nrows())]
                             for j in range(bin_matrix.ncols())]
        original_description = deepcopy(self.description)
        self.set_description(matrix_transposed)
        variables, constraints = super().milp_xor_linear_mask_propagation_constraints(model)
        self.set_description(original_description)
        result = variables, constraints
        return result

<<<<<<< HEAD
    def sat_constraints(self, model=None):
=======
    def milp_wordwise_deterministic_truncated_xor_differential_constraints(self, model):
        """
        Returns a list of variables and a list of constraints for mix column
        component in deterministic truncated XOR differential model.

        For MDS matrices, this method implements Model 5 from https://tosc.iacr.org/index.php/ToSC/article/view/8702/8294
        INPUTS:

        - ``model`` -- **model object**; a model instance

        EXAMPLES::

            sage: from claasp.ciphers.block_ciphers.aes_block_cipher import AESBlockCipher
            sage: aes = AESBlockCipher(number_of_rounds=2)
            sage: from claasp.cipher_modules.models.milp.milp_models.milp_wordwise_deterministic_truncated_xor_differential_model import MilpWordwiseDeterministicTruncatedXorDifferentialModel
            sage: milp = MilpWordwiseDeterministicTruncatedXorDifferentialModel(aes)
            sage: milp.init_model_in_sage_milp_class()
            sage: mix_column_component = aes.component_from(0, 21)
            sage: variables, constraints = mix_column_component.milp_wordwise_deterministic_truncated_xor_differential_constraints(milp) # long
            sage: variables
            [('x[rot_0_17_word_0_class_bit_0]', x_0),
             ('x[rot_0_17_word_0_class_bit_1]', x_1),
             ...
             ('x[mix_column_0_21_word_3_class_bit_0]', x_14),
             ('x[mix_column_0_21_word_3_class_bit_1]', x_15)]
            sage: constraints
            [1 <= 1 + x_0 + x_1 + x_2 + x_3 + x_4 + x_5 - x_15,
             1 <= 1 + x_0 + x_1 + x_2 + x_3 + x_6 + x_7 - x_15,
             ...
             1 <= 2 - x_2 - x_3,
             1 <= 2 - x_0 - x_1]

            sage: from claasp.ciphers.block_ciphers.midori_block_cipher import MidoriBlockCipher
            sage: cipher = MidoriBlockCipher(number_of_rounds=2)
            sage: from claasp.cipher_modules.models.milp.milp_models.milp_wordwise_deterministic_truncated_xor_differential_model import MilpWordwiseDeterministicTruncatedXorDifferentialModel
            sage: milp = MilpWordwiseDeterministicTruncatedXorDifferentialModel(cipher)
            sage: milp.init_model_in_sage_milp_class()
            sage: mix_column_component = cipher.component_from(0, 21)
            sage: variables, constraints = mix_column_component.milp_wordwise_deterministic_truncated_xor_differential_constraints(milp)
            ...

        """

        constraints = []

        if has_maximal_branch_number(self):
            x = model.binary_variable
            input_class_tuple, output_class_tuple = self._get_wordwise_input_output_linked_class_tuples(model)
            variables = [(f"x[{var_elt}]", x[var_elt]) for var_tuple in input_class_tuple + output_class_tuple for
                         var_elt in var_tuple]

            matrix = Matrix(self.description[0])
            all_vars = [x[i] for _ in input_class_tuple + output_class_tuple for i in _]

            update_dictionary_that_contains_wordwise_truncated_mds_inequalities(model._word_size, matrix.dimensions())
            dict_inequalities = output_dictionary_that_contains_wordwise_truncated_mds_inequalities()
            inequalities = dict_inequalities[model._word_size][matrix.dimensions()]

            minimized_constraints = espresso_pos_to_constraints(inequalities, all_vars)
            constraints.extend(minimized_constraints)
        else:
            M = self.description[0]
            bin_matrix = Matrix([[1 if M[i][j] else 0 for i in range(len(M))]
                                 for j in range(len(M[0]))])
            bin_matrix_transposed = [list(_) for _ in list(zip(*bin_matrix))]
            self.set_description(bin_matrix_transposed)
            variables, constraints = super().milp_wordwise_deterministic_truncated_xor_differential_constraints(model)
        return variables, constraints

    def sat_constraints(self):
>>>>>>> cc88f937
        """
        Return a list of variables and a list of clauses for MIX COLUMN in SAT CIPHER model.

        .. SEEALSO::

            :ref:`sat-standard` for the format.

        INPUT:

        - None

        EXAMPLES::

            sage: from claasp.ciphers.block_ciphers.midori_block_cipher import MidoriBlockCipher
            sage: midori = MidoriBlockCipher(number_of_rounds=3)
            sage: mix_column_component = midori.component_from(0, 23)
            sage: mix_column_component.sat_constraints()
            (['mix_column_0_23_0',
              'mix_column_0_23_1',
              'mix_column_0_23_2',
              ...
              'mix_column_0_23_15 -int_000_mix_column_0_23_15 mix_column_0_20_043',
              'mix_column_0_23_15 int_000_mix_column_0_23_15 -mix_column_0_20_043',
              '-mix_column_0_23_15 -int_000_mix_column_0_23_15 -mix_column_0_20_043'])
        """
        matrix = binary_matrix_of_linear_component(self)
        matrix_transposed = [[matrix[i][j] for i in range(matrix.nrows())]
                             for j in range(matrix.ncols())]
        original_description = deepcopy(self.description)
        self.set_description(matrix_transposed)
        variables, constraints = super().sat_constraints()
        self.set_description(original_description)
        result = variables, constraints
        return result

    def sat_xor_differential_propagation_constraints(self, model):
        return self.sat_constraints()

    def sat_xor_linear_mask_propagation_constraints(self, model=None):
        """
        Return a list of variables and a list of clauses for MIX COLUMN in SAT XOR LINEAR model.

        .. SEEALSO::

            :ref:`sat-standard` for the format.

        INPUT:

        - ``model`` -- **model object** (default: `None`); a model instance

        EXAMPLES::

            sage: from claasp.ciphers.block_ciphers.midori_block_cipher import MidoriBlockCipher
            sage: midori = MidoriBlockCipher(number_of_rounds=3)
            sage: mix_column_component = midori.component_from(0, 23)
            sage: mix_column_component.sat_xor_linear_mask_propagation_constraints()
            (['mix_column_0_23_0_i',
              'mix_column_0_23_1_i',
              'mix_column_0_23_2_i',
              ...
              '-mix_column_0_23_15_o -dummy_3_mix_column_0_23_15_o dummy_7_mix_column_0_23_15_o -dummy_11_mix_column_0_23_15_o',
              '-mix_column_0_23_15_o dummy_3_mix_column_0_23_15_o -dummy_7_mix_column_0_23_15_o -dummy_11_mix_column_0_23_15_o',
              'mix_column_0_23_15_o -dummy_3_mix_column_0_23_15_o -dummy_7_mix_column_0_23_15_o -dummy_11_mix_column_0_23_15_o'])
        """
        matrix = binary_matrix_of_linear_component(self)
        matrix_transposed = [[matrix[i][j] for i in range(matrix.nrows())]
                             for j in range(matrix.ncols())]
        original_description = deepcopy(self.description)
        self.set_description(matrix_transposed)
        variables, constraints = super().sat_xor_linear_mask_propagation_constraints()
        self.set_description(original_description)
        result = variables, constraints
        return result

    def smt_constraints(self):
        """
        Return a variable list and SMT-LIB list asserts representing MIX COLUMN for SMT CIPHER model.

        INPUT:

        - None

        EXAMPLES::

            sage: from claasp.ciphers.block_ciphers.midori_block_cipher import MidoriBlockCipher
            sage: midori = MidoriBlockCipher(number_of_rounds=3)
            sage: mix_column_component = midori.component_from(0, 23)
            sage: mix_column_component.smt_constraints()
            (['mix_column_0_23_0',
              'mix_column_0_23_1',
              ...
              'mix_column_0_23_14',
              'mix_column_0_23_15'],
             ['(assert (= mix_column_0_23_0 (xor mix_column_0_20_36 mix_column_0_20_40 mix_column_0_20_44)))',
              '(assert (= mix_column_0_23_1 (xor mix_column_0_20_37 mix_column_0_20_41 mix_column_0_20_45)))',
              ...
              '(assert (= mix_column_0_23_14 (xor mix_column_0_20_34 mix_column_0_20_38 mix_column_0_20_42)))',
              '(assert (= mix_column_0_23_15 (xor mix_column_0_20_35 mix_column_0_20_39 mix_column_0_20_43)))'])
        """
        matrix = binary_matrix_of_linear_component(self)
        matrix_transposed = [[matrix[i][j] for i in range(matrix.nrows())]
                             for j in range(matrix.ncols())]
        original_description = deepcopy(self.description)
        self.set_description(matrix_transposed)
        variables, constraints = super().smt_constraints()
        self.set_description(original_description)
        result = variables, constraints
        return result

    def smt_xor_differential_propagation_constraints(self, model):
        return self.smt_constraints()

    def smt_xor_linear_mask_propagation_constraints(self, model=None):
        """
        Return a variable list and SMT-LIB list asserts for MIX COLUMN in SMT XOR LINEAR model.

        INPUT:

        - ``model`` -- **model object** (default: `None`); a model instance

        EXAMPLES::

            sage: from claasp.ciphers.block_ciphers.midori_block_cipher import MidoriBlockCipher
            sage: midori = MidoriBlockCipher(number_of_rounds=3)
            sage: mix_column_component = midori.component_from(0, 23)
            sage: mix_column_component.smt_xor_linear_mask_propagation_constraints()
            (['mix_column_0_23_0_i',
              'mix_column_0_23_1_i',
              ...
              'mix_column_0_23_14_o',
              'mix_column_0_23_15_o'],
             ['(assert (= mix_column_0_23_0_i dummy_0_mix_column_0_23_4_o dummy_0_mix_column_0_23_8_o dummy_0_mix_column_0_23_12_o))',
              '(assert (= mix_column_0_23_1_i dummy_1_mix_column_0_23_5_o dummy_1_mix_column_0_23_9_o dummy_1_mix_column_0_23_13_o))',
              ...
              '(assert (= mix_column_0_23_14_o (xor dummy_2_mix_column_0_23_14_o dummy_6_mix_column_0_23_14_o dummy_10_mix_column_0_23_14_o)))',
              '(assert (= mix_column_0_23_15_o (xor dummy_3_mix_column_0_23_15_o dummy_7_mix_column_0_23_15_o dummy_11_mix_column_0_23_15_o)))'])
        """
        matrix = binary_matrix_of_linear_component(self)
        matrix_transposed = [[matrix[i][j] for i in range(matrix.nrows())]
                             for j in range(matrix.ncols())]
        original_description = deepcopy(self.description)
        self.set_description(matrix_transposed)
        variables, constraints = super().smt_xor_linear_mask_propagation_constraints()
        self.set_description(original_description)
        result = variables, constraints
        return result<|MERGE_RESOLUTION|>--- conflicted
+++ resolved
@@ -629,9 +629,6 @@
         result = variables, constraints
         return result
 
-<<<<<<< HEAD
-    def sat_constraints(self, model=None):
-=======
     def milp_wordwise_deterministic_truncated_xor_differential_constraints(self, model):
         """
         Returns a list of variables and a list of constraints for mix column
@@ -702,7 +699,6 @@
         return variables, constraints
 
     def sat_constraints(self):
->>>>>>> cc88f937
         """
         Return a list of variables and a list of clauses for MIX COLUMN in SAT CIPHER model.
 
